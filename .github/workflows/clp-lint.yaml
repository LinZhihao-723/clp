name: "clp-lint"

on:
<<<<<<< HEAD
  push:
  pull_request:
  workflow_dispatch:
  schedule:
    - cron: "*/10 * * * *"
=======
  pull_request:
  push:
  schedule:
    # Run at midnight UTC every day with 15 minutes delay added to avoid high load periods
    - cron: "15 0 * * *"
  workflow_dispatch:
>>>>>>> 3e95aafe

concurrency:
  group: "${{github.workflow}}-${{github.ref}}"
  # Cancel in-progress jobs for efficiency
  cancel-in-progress: true

jobs:
  lint-check:
    strategy:
      matrix:
        os: ["macos-latest", "ubuntu-latest"]
    runs-on: "${{matrix.os}}"
    steps:
      - uses: "actions/checkout@v3"
        with:
          submodules: "recursive"

      - uses: "actions/setup-python@v5"
        with:
          python-version: "3.11"

      - name: "Install task"
        shell: "bash"
        run: "npm install -g @go-task/cli"

      - if: "matrix.os == 'macos-latest'"
        name: "Install coreutils (for md5sum)"
        run: "brew install coreutils"

      - name: "Run lint task"
        shell: "bash"
        run: "task lint:check"<|MERGE_RESOLUTION|>--- conflicted
+++ resolved
@@ -1,20 +1,12 @@
 name: "clp-lint"
 
 on:
-<<<<<<< HEAD
-  push:
-  pull_request:
-  workflow_dispatch:
-  schedule:
-    - cron: "*/10 * * * *"
-=======
   pull_request:
   push:
   schedule:
     # Run at midnight UTC every day with 15 minutes delay added to avoid high load periods
     - cron: "15 0 * * *"
   workflow_dispatch:
->>>>>>> 3e95aafe
 
 concurrency:
   group: "${{github.workflow}}-${{github.ref}}"
