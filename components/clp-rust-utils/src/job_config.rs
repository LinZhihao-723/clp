--- conflicted
+++ resolved
@@ -1,15 +1,10 @@
 mod clp_io_config;
 pub use clp_io_config::*;
 
-<<<<<<< HEAD
 mod compression;
+mod ingestion;
 mod search;
 
 pub use compression::*;
-=======
-mod ingestion;
-mod search;
-
 pub use ingestion::*;
->>>>>>> fdf259e4
 pub use search::*;