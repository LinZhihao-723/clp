--- conflicted
+++ resolved
@@ -20,17 +20,10 @@
         case ErrorCodeEnum::AstDynamicCastFailure:
             return "Failed to dynamically cast an AST node to the expected type.";
         case ErrorCodeEnum::AstEvaluationInvariantViolation:
-<<<<<<< HEAD
-            return "Internal invariant violated during AST evaluation. This indicates a serious "
-                   "bug in the evaluation logic.";
-        case ErrorCodeEnum::AttemptToIterateAstLeafExpr:
-            return "Attempted to iterate an leaf expression of an AST.";
-=======
             return "Internal invariant violated during AST evaluation. This indicates a serious"
                    " bug in the evaluation logic.";
         case ErrorCodeEnum::AttemptToIterateAstLeafExpr:
             return "Attempted to iterate a leaf expression of an AST.";
->>>>>>> a6e10339
         case ErrorCodeEnum::ColumnDescriptorTokenIteratorOutOfBounds:
             return "Attempted to access a token beyond the end of the column descriptor.";
         case ErrorCodeEnum::ColumnTokenizationFailure:
