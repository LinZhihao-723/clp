#include "QueryHandlerImpl.hpp"

#include <exception>
#include <memory>
#include <optional>
#include <string>
#include <string_view>
#include <unordered_set>
#include <utility>
#include <variant>
#include <vector>

#include <outcome/outcome.hpp>

#include "../../../../clp_s/archive_constants.hpp"
#include "../../../../clp_s/search/ast/AndExpr.hpp"
#include "../../../../clp_s/search/ast/ColumnDescriptor.hpp"
#include "../../../../clp_s/search/ast/ConvertToExists.hpp"
#include "../../../../clp_s/search/ast/EmptyExpr.hpp"
#include "../../../../clp_s/search/ast/Expression.hpp"
#include "../../../../clp_s/search/ast/FilterExpr.hpp"
#include "../../../../clp_s/search/ast/Literal.hpp"
#include "../../../../clp_s/search/ast/NarrowTypes.hpp"
#include "../../../../clp_s/search/ast/OrExpr.hpp"
#include "../../../../clp_s/search/ast/OrOfAndForm.hpp"
#include "../../../../clp_s/search/ast/SearchUtils.hpp"
#include "../../../../clp_s/search/ast/Value.hpp"
#include "../../../TraceableException.hpp"
#include "../../KeyValuePairLogEvent.hpp"
#include "../../SchemaTree.hpp"
#include "../../Value.hpp"
#include "AstEvaluationResult.hpp"
#include "ErrorCode.hpp"
#include "utils.hpp"

namespace clp::ffi::ir_stream::search {
namespace {
using clp_s::search::ast::ColumnDescriptor;
using clp_s::search::ast::EmptyExpr;
using clp_s::search::ast::Expression;
using clp_s::search::ast::FilterExpr;
using clp_s::search::ast::LiteralTypeBitmask;

/**
 * Pre-processes a search query by applying several transformation passes.
 * @param query
<<<<<<< HEAD
 * @return A result containing the transformed
=======
 * @return A result containing the transformed query on success, or an error code indicating the
 * failure:
>>>>>>> a6e10339
 * - ErrorCodeEnum::QueryTransformationPassFailed if any of the transformation pass failed.
 */
[[nodiscard]] auto preprocess_query(std::shared_ptr<Expression> query)
        -> outcome_v2::std_result<std::shared_ptr<Expression>>;

/**
 * Creates column descriptors and column-to-original-key map from the given projections.
 * @param projections
 * @return A result containing a pair or an error code indicating the failure:
 * - The pair:
 *   - A vector of projected columns.
 *   - A projected-column-to-original-key map.
 * - The possible error codes:
 *   - ErrorCodeEnum::DuplicateProjectedColumn if `projections` contains duplicated keys.
 *   - ErrorCodeEnum::ColumnTokenizationFailure if failed to tokenize a projection key.
 *   - ErrorCodeEnum::ProjectionColumnDescriptorCreationFailure if failed to create a column
 *     descriptor for the projected key.
 */
[[nodiscard]] auto create_projected_columns_and_projection_map(
        std::vector<std::pair<std::string, LiteralTypeBitmask>> const& projections
)
        -> outcome_v2::std_result<std::pair<
                std::vector<std::shared_ptr<ColumnDescriptor>>,
                QueryHandlerImpl::ProjectionMap>>;

/**
 * Creates initial partial resolutions for the given query and projections.
 * @param query
 * @param projected_column_to_original_key
 * @return A result containing a pair or an error code indicating the failure:
 * - The pair:
 *   - The partial resolution for auto-generated keys.
 *   - The partial resolution for user-generated keys.
 * - The possible error codes:
 *   - Forwards `initialize_partial_resolution_from_search_ast`'s return values.
 *   - Forwards `QueryHandlerImpl::ColumnDescriptorTokenIterator::create`'s return values.
 *   - Forwards `QueryHandlerImpl::ColumnDescriptorTokenIterator::next`'s return values.
 */
[[nodiscard]] auto create_initial_partial_resolutions(
        std::shared_ptr<Expression> const& query,
        QueryHandlerImpl::ProjectionMap const& projected_column_to_original_key
)
        -> outcome_v2::std_result<std::pair<
                QueryHandlerImpl::PartialResolutionMap,
                QueryHandlerImpl::PartialResolutionMap>>;

/**
 * Initializes partial resolutions from a search AST.
 * @param root The root of the search AST.
 * @param auto_gen_namespace_partial_resolutions Returns initialized auto-gen partial resolutions.
 * @param user_gen_namespace_partial_resolutions Returns initialized user-gen partial resolutions.
 * @return A void result on success, or an error code indicating the failure:
 * - ErrorCodeEnum::AstDynamicCastFailure if failed to dynamically cast an AST node to a target
 *   type.
 */
[[nodiscard]] auto initialize_partial_resolution_from_search_ast(
        std::shared_ptr<Expression> const& root,
        QueryHandlerImpl::PartialResolutionMap& auto_gen_namespace_partial_resolutions,
        QueryHandlerImpl::PartialResolutionMap& user_gen_namespace_partial_resolutions
) -> outcome_v2::std_result<void>;

/**
 * @param key_namespace
 * @return Whether `key_namespace` is auto-generated or user-generated, or std::nullopt if the
 * namespace is unrecognized.
 */
[[nodiscard]] auto is_auto_generated(std::string_view key_namespace) -> std::optional<bool>;

/**
 * Evaluates a filter expression against the given node-ID-value pair.
 * @param filter_expr
 * @param node_id
 * @param value
 * @param schema_tree
 * @param case_sensitive_match
 * @return A result containing the evaluation result on success, or an error code indicating the
 * failure:
 * - ErrorCodeEnum::AstEvaluationInvariantViolation if a `TraceableException` is caught during
 *   evaluation.
 * - Forwards `evaluate_filter_against_literal_type_value_pair`'s return values.
 */
[[nodiscard]] auto evaluate_filter_against_node_id_value_pair(
        clp_s::search::ast::FilterExpr* filter_expr,
        SchemaTree::Node::id_t node_id,
        std::optional<Value> const& value,
        SchemaTree const& schema_tree,
        bool case_sensitive_match
) -> outcome_v2::std_result<AstEvaluationResult>;

/**
 * Evaluates a wildcard filter expression.
 * @param filter_expr
 * @param node_id_value_pairs
 * @param schema_tree
 * @param case_sensitive_match
 * @return A result containing the evaluation result on success, or an error code indicating the
 * failure:
 * - Forwards `evaluate_filter_against_node_id_value_pair`'s return values.
 */
[[nodiscard]] auto evaluate_wildcard_filter(
        clp_s::search::ast::FilterExpr* filter_expr,
        KeyValuePairLogEvent::NodeIdValuePairs const& node_id_value_pairs,
        SchemaTree const& schema_tree,
        bool case_sensitive_match
) -> outcome_v2::std_result<AstEvaluationResult>;

auto preprocess_query(std::shared_ptr<Expression> query)
        -> outcome_v2::std_result<std::shared_ptr<Expression>> {
    if (nullptr == query) {
        return query;
    }

    if (nullptr != std::dynamic_pointer_cast<EmptyExpr>(query)) {
        return query;
    }

    try {
        if (query = clp_s::search::ast::OrOfAndForm{}.run(query);
            nullptr != std::dynamic_pointer_cast<EmptyExpr>(query))
        {
            return query;
        }

        if (query = clp_s::search::ast::NarrowTypes{}.run(query);
            nullptr != std::dynamic_pointer_cast<EmptyExpr>(query))
        {
            return query;
        }

        return clp_s::search::ast::ConvertToExists{}.run(query);
    } catch (std::exception const& ex) {
        return ErrorCode{ErrorCodeEnum::QueryTransformationPassFailed};
    }
}

auto create_projected_columns_and_projection_map(
        std::vector<std::pair<std::string, LiteralTypeBitmask>> const& projections
)
        -> outcome_v2::std_result<std::pair<
                std::vector<std::shared_ptr<ColumnDescriptor>>,
                QueryHandlerImpl::ProjectionMap>> {
    std::unordered_set<std::string_view> unique_projected_columns;
    std::vector<std::shared_ptr<ColumnDescriptor>> projected_columns;
    QueryHandlerImpl::ProjectionMap projected_column_to_original_key;

    for (auto const& [key, types] : projections) {
        if (unique_projected_columns.contains(key)) {
            return ErrorCode{ErrorCodeEnum::DuplicateProjectedColumn};
        }
        unique_projected_columns.emplace(key);

        std::vector<std::string> descriptor_tokens;
        std::string descriptor_namespace;
        if (false
            == clp_s::search::ast::tokenize_column_descriptor(
                    key,
                    descriptor_tokens,
                    descriptor_namespace
            ))
        {
            return ErrorCode{ErrorCodeEnum::ColumnTokenizationFailure};
        }

        try {
            auto column_descriptor{clp_s::search::ast::ColumnDescriptor::create_from_escaped_tokens(
                    descriptor_tokens,
                    descriptor_namespace
            )};
            column_descriptor->set_matching_types(types);
            if (column_descriptor->is_unresolved_descriptor()
                || column_descriptor->get_descriptor_list().empty())
            {
                return ErrorCode{ErrorCodeEnum::ProjectionColumnDescriptorCreationFailure};
            }
            projected_column_to_original_key.emplace(column_descriptor.get(), key);
            projected_columns.emplace_back(std::move(column_descriptor));
        } catch (std::exception const& e) {
            return ErrorCode{ErrorCodeEnum::ProjectionColumnDescriptorCreationFailure};
        }
    }

    return {std::move(projected_columns), std::move(projected_column_to_original_key)};
}

auto create_initial_partial_resolutions(
        std::shared_ptr<Expression> const& query,
        QueryHandlerImpl::ProjectionMap const& projected_column_to_original_key
)
        -> outcome_v2::std_result<std::pair<
                QueryHandlerImpl::PartialResolutionMap,
                QueryHandlerImpl::PartialResolutionMap>> {
    QueryHandlerImpl::PartialResolutionMap auto_gen_namespace_partial_resolutions;
    QueryHandlerImpl::PartialResolutionMap user_gen_namespace_partial_resolutions;
    for (auto const& [col, key] : projected_column_to_original_key) {
        auto const optional_is_auto_gen{is_auto_generated(col->get_namespace())};
        if (false == optional_is_auto_gen.has_value()) {
            // Ignore unrecognized namespace
            continue;
        }
        auto& partial_resolutions{
                optional_is_auto_gen.value() ? auto_gen_namespace_partial_resolutions
                                             : user_gen_namespace_partial_resolutions
        };
        auto [it, inserted] = partial_resolutions.try_emplace(
                SchemaTree::cRootId,
                std::vector<QueryHandlerImpl::ColumnDescriptorTokenIterator>{}
        );
        it->second.emplace_back(
                OUTCOME_TRYX(QueryHandlerImpl::ColumnDescriptorTokenIterator::create(col))
        );
    }

    OUTCOME_TRYV(initialize_partial_resolution_from_search_ast(
            query,
            auto_gen_namespace_partial_resolutions,
            user_gen_namespace_partial_resolutions
    ));

    return {std::move(auto_gen_namespace_partial_resolutions),
            std::move(user_gen_namespace_partial_resolutions)};
}

auto initialize_partial_resolution_from_search_ast(
        std::shared_ptr<Expression> const& root,
        QueryHandlerImpl::PartialResolutionMap& auto_gen_namespace_partial_resolutions,
        QueryHandlerImpl::PartialResolutionMap& user_gen_namespace_partial_resolutions
) -> outcome_v2::std_result<void> {
    if (nullptr == root) {
        return outcome_v2::success();
    }

    std::vector<Expression*> ast_dfs_stack;
    ast_dfs_stack.emplace_back(root.get());
    while (false == ast_dfs_stack.empty()) {
        auto* expr{ast_dfs_stack.back()};
        ast_dfs_stack.pop_back();
        if (expr->has_only_expression_operands()) {
            for (auto it{expr->op_begin()}; it != expr->op_end(); ++it) {
                auto* child_expr{dynamic_cast<Expression*>(it->get())};
                if (nullptr == child_expr) {
                    return ErrorCode{ErrorCodeEnum::AstDynamicCastFailure};
                }
                ast_dfs_stack.emplace_back(child_expr);
            }
            continue;
        }

        auto* filter{dynamic_cast<FilterExpr*>(expr)};
        if (nullptr == filter) {
            continue;
        }

        auto* col{filter->get_column().get()};
        if (col->is_pure_wildcard() || col->get_descriptor_list().empty()) {
            // If the column is a single wildcard, we will resolve it dynamically during the AST
            // evaluation.
            continue;
        }

        auto const optional_is_auto_gen{is_auto_generated(col->get_namespace())};
        if (false == optional_is_auto_gen.has_value()) {
            // Ignore unrecognized namespace
            continue;
        }
        auto& partial_resolutions{
                optional_is_auto_gen.value() ? auto_gen_namespace_partial_resolutions
                                             : user_gen_namespace_partial_resolutions
        };

        auto [it, inserted] = partial_resolutions.try_emplace(
                SchemaTree::cRootId,
                std::vector<QueryHandlerImpl::ColumnDescriptorTokenIterator>{}
        );

        auto const begin_token_it{
                OUTCOME_TRYX(QueryHandlerImpl::ColumnDescriptorTokenIterator::create(col))
        };
        it->second.emplace_back(begin_token_it);
        if (false == begin_token_it.is_last() && begin_token_it.is_wildcard()) {
            // To handle the case where the prefix wildcard matches nothing
            it->second.emplace_back(OUTCOME_TRYX(begin_token_it.next()));
        }
    }

    return outcome_v2::success();
}

auto is_auto_generated(std::string_view key_namespace) -> std::optional<bool> {
    if (clp_s::constants::cAutogenNamespace == key_namespace) {
        return true;
    }
    if (clp_s::constants::cDefaultNamespace == key_namespace) {
        return false;
    }
    return std::nullopt;
}

auto evaluate_filter_against_node_id_value_pair(
        clp_s::search::ast::FilterExpr* filter_expr,
        SchemaTree::Node::id_t node_id,
        std::optional<Value> const& value,
        SchemaTree const& schema_tree,
        bool case_sensitive_match
) -> outcome_v2::std_result<AstEvaluationResult> {
    try {
        auto const node_type{schema_tree.get_node(node_id).get_type()};
        auto const literal_type{schema_tree_node_type_value_pair_to_literal_type(node_type, value)};
        if (false == filter_expr->get_column()->matches_type(literal_type)) {
            return AstEvaluationResult::Pruned;
        }
        auto const evaluation_result{evaluate_filter_against_literal_type_value_pair(
                filter_expr,
                literal_type,
                value,
                case_sensitive_match
        )};
        if (false == evaluation_result.has_error()) {
            return evaluation_result.value() ? AstEvaluationResult::True
                                             : AstEvaluationResult::False;
        }
        if (ErrorCode{ErrorCodeEnum::LiteralTypeUnsupported} == evaluation_result.error()) {
            // Evaluations on unsupported literal types are considered `AstEvaluationResult::False`.
            return AstEvaluationResult::False;
        }
        return evaluation_result.error();
    } catch (TraceableException const& ex) {
        return ErrorCode{ErrorCodeEnum::AstEvaluationInvariantViolation};
    }
}

auto evaluate_wildcard_filter(
        clp_s::search::ast::FilterExpr* filter_expr,
        KeyValuePairLogEvent::NodeIdValuePairs const& node_id_value_pairs,
        SchemaTree const& schema_tree,
        bool case_sensitive_match
) -> outcome_v2::std_result<AstEvaluationResult> {
<<<<<<< HEAD
    AstEvaluationResultBitmask evaluation_results{};
=======
    ast_evaluation_result_bitmask_t evaluation_results{};
>>>>>>> a6e10339
    for (auto const& [node_id, value] : node_id_value_pairs) {
        auto const evaluation_result{OUTCOME_TRYX(evaluate_filter_against_node_id_value_pair(
                filter_expr,
                node_id,
                value,
                schema_tree,
                case_sensitive_match
        ))};
        if (AstEvaluationResult::True == evaluation_result) {
            return AstEvaluationResult::True;
        }
        evaluation_results |= evaluation_result;
    }
    if ((evaluation_results & AstEvaluationResult::False) != 0) {
        return AstEvaluationResult::False;
    }
    return AstEvaluationResult::Pruned;
}
}  // namespace

auto QueryHandlerImpl::create(
        std::shared_ptr<Expression> query,
        std::vector<std::pair<std::string, LiteralTypeBitmask>> const& projections,
        bool case_sensitive_match
) -> outcome_v2::std_result<QueryHandlerImpl> {
    query = OUTCOME_TRYX(preprocess_query(query));
    auto [projected_columns, projected_column_to_original_key]
            = OUTCOME_TRYX(create_projected_columns_and_projection_map(projections));
    auto [auto_gen_namespace_partial_resolutions, user_gen_namespace_partial_resolutions]
            = OUTCOME_TRYX(
                    create_initial_partial_resolutions(query, projected_column_to_original_key)
            );

    return QueryHandlerImpl{
            std::move(query),
            std::move(auto_gen_namespace_partial_resolutions),
            std::move(user_gen_namespace_partial_resolutions),
            std::move(projected_columns),
            std::move(projected_column_to_original_key),
            case_sensitive_match
    };
}

auto QueryHandlerImpl::evaluate_kv_pair_log_event(KeyValuePairLogEvent const& log_event)
        -> outcome_v2::std_result<AstEvaluationResult> {
    if (nullptr == m_query) {
        return AstEvaluationResult::True;
    }

    if (m_is_empty_query) {
        return AstEvaluationResult::False;
    }

    std::optional<AstEvaluationResult> optional_evaluation_result;
    m_ast_dfs_stack.clear();
<<<<<<< HEAD
    push_ast_dfs_stack(OUTCOME_TRYX(AstExprIterator::create(m_query.get())));
=======
    push_to_ast_dfs_stack(OUTCOME_TRYX(AstExprIterator::create(m_query.get())));
>>>>>>> a6e10339
    while (false == m_ast_dfs_stack.empty()) {
        OUTCOME_TRYV(advance_ast_dfs_evaluation(log_event, optional_evaluation_result));
    }

    if (false == optional_evaluation_result.has_value()) {
        return ErrorCode{ErrorCodeEnum::AstEvaluationInvariantViolation};
    }

    return optional_evaluation_result.value();
}

auto QueryHandlerImpl::AstExprIterator::create(clp_s::search::ast::Value* expr)
        -> outcome_v2::std_result<AstExprIterator> {
    if (auto* and_expr{dynamic_cast<clp_s::search::ast::AndExpr*>(expr)}; nullptr != and_expr) {
        return AstExprIterator{
                ExprVariant{and_expr},
                and_expr->op_begin(),
                and_expr->op_end(),
                and_expr->is_inverted()
        };
    }

    if (auto* or_expr{dynamic_cast<clp_s::search::ast::OrExpr*>(expr)}; nullptr != or_expr) {
        return AstExprIterator{
                ExprVariant{or_expr},
                or_expr->op_begin(),
                or_expr->op_end(),
                or_expr->is_inverted()
        };
    }

    if (auto* filter_expr{dynamic_cast<clp_s::search::ast::FilterExpr*>(expr)};
        nullptr != filter_expr)
    {
        return AstExprIterator{
                ExprVariant{filter_expr},
                filter_expr->op_begin(),
                filter_expr->op_end(),
                filter_expr->is_inverted()
        };
    }

    return ErrorCode{ErrorCodeEnum::ExpressionTypeUnexpected};
}

auto QueryHandlerImpl::AstExprIterator::next_op()
        -> std::optional<outcome_v2::std_result<AstExprIterator>> {
    if (m_op_end_it == m_op_next_it) {
        return std::nullopt;
    }
    if (std::holds_alternative<clp_s::search::ast::FilterExpr*>(m_expr)) {
        return ErrorCode{ErrorCodeEnum::AttemptToIterateAstLeafExpr};
    }
    return create((m_op_next_it++)->get());
}

auto QueryHandlerImpl::evaluate_filter_expr(
        clp_s::search::ast::FilterExpr* filter_expr,
        KeyValuePairLogEvent const& log_event
) -> outcome_v2::std_result<AstEvaluationResult> {
    auto* col{filter_expr->get_column().get()};

    if (col->is_pure_wildcard()) {
        auto const auto_gen_evaluation_result{OUTCOME_TRYX(evaluate_wildcard_filter(
                filter_expr,
                log_event.get_auto_gen_node_id_value_pairs(),
                log_event.get_auto_gen_keys_schema_tree(),
                m_case_sensitive_match
        ))};
        if (AstEvaluationResult::True == auto_gen_evaluation_result) {
            return AstEvaluationResult::True;
        }

        auto const user_gen_evaluation_result{OUTCOME_TRYX(evaluate_wildcard_filter(
                filter_expr,
                log_event.get_user_gen_node_id_value_pairs(),
                log_event.get_user_gen_keys_schema_tree(),
                m_case_sensitive_match
        ))};
        if (AstEvaluationResult::True == user_gen_evaluation_result) {
            return AstEvaluationResult::True;
        }

        if (AstEvaluationResult::Pruned == auto_gen_evaluation_result
            && AstEvaluationResult::Pruned == user_gen_evaluation_result)
        {
            return AstEvaluationResult::Pruned;
        }
        return AstEvaluationResult::False;
    }

    if (false == m_resolved_column_to_schema_tree_node_ids.contains(col)) {
        return AstEvaluationResult::Pruned;
    }

    auto const optional_is_auto_gen{is_auto_generated(col->get_namespace())};
    if (false == optional_is_auto_gen.has_value()) {
        return ErrorCode{ErrorCodeEnum::AstEvaluationInvariantViolation};
    }
    auto const& schema_tree{
            *optional_is_auto_gen ? log_event.get_auto_gen_keys_schema_tree()
                                  : log_event.get_user_gen_keys_schema_tree()
    };
    auto const& node_id_value_pairs{
            *optional_is_auto_gen ? log_event.get_auto_gen_node_id_value_pairs()
                                  : log_event.get_user_gen_node_id_value_pairs()
    };
    auto const& matchable_node_ids{m_resolved_column_to_schema_tree_node_ids.at(col)};

<<<<<<< HEAD
    AstEvaluationResultBitmask evaluation_results{};
=======
    ast_evaluation_result_bitmask_t evaluation_results{};
>>>>>>> a6e10339
    for (auto const matchable_node_id : matchable_node_ids) {
        if (false == node_id_value_pairs.contains(matchable_node_id)) {
            continue;
        }
        auto const evaluation_result{OUTCOME_TRYX(evaluate_filter_against_node_id_value_pair(
                filter_expr,
                matchable_node_id,
                node_id_value_pairs.at(matchable_node_id),
                schema_tree,
                m_case_sensitive_match
        ))};
        if (AstEvaluationResult::True == evaluation_result) {
            return AstEvaluationResult::True;
        }
        evaluation_results |= evaluation_result;
    }

<<<<<<< HEAD
    if ((evaluation_results & AstEvaluationResult::False) != 0) {
=======
    if (0 != (evaluation_results & AstEvaluationResult::False)) {
>>>>>>> a6e10339
        return AstEvaluationResult::False;
    }
    return AstEvaluationResult::Pruned;
}

<<<<<<< HEAD
auto QueryHandlerImpl::pop_ast_dfs_stack_and_update_evaluation_results(
=======
auto QueryHandlerImpl::pop_from_ast_dfs_stack_and_update_evaluation_results(
>>>>>>> a6e10339
        clp::ffi::ir_stream::search::AstEvaluationResult evaluation_result,
        std::optional<AstEvaluationResult>& query_evaluation_result
) -> void {
    auto const is_inverted{m_ast_dfs_stack.back().first.is_inverted()};
    if (AstEvaluationResult::Pruned != evaluation_result && is_inverted) {
        evaluation_result = AstEvaluationResult::True == evaluation_result
                                    ? AstEvaluationResult::False
                                    : AstEvaluationResult::True;
    }
    m_ast_dfs_stack.pop_back();
    if (m_ast_dfs_stack.empty()) {
        query_evaluation_result.emplace(evaluation_result);
        return;
    }
    m_ast_dfs_stack.back().second |= evaluation_result;
}

auto QueryHandlerImpl::advance_ast_dfs_evaluation(
        KeyValuePairLogEvent const& log_event,
        std::optional<AstEvaluationResult>& query_evaluation_result
) -> outcome_v2::std_result<void> {
    auto& [expr_it, evaluation_results] = m_ast_dfs_stack.back();
    if (auto* filter_expr{expr_it.as_filter_expr()}; nullptr != filter_expr) {
<<<<<<< HEAD
        pop_ast_dfs_stack_and_update_evaluation_results(
=======
        pop_from_ast_dfs_stack_and_update_evaluation_results(
>>>>>>> a6e10339
                OUTCOME_TRYX(evaluate_filter_expr(filter_expr, log_event)),
                query_evaluation_result
        );
        return outcome_v2::success();
    }

    if (auto const* and_expr{expr_it.as_and_expr()}; nullptr != and_expr) {
        // Handle `AndExpr` evaluation
        if (0 != (evaluation_results & AstEvaluationResult::Pruned)) {
<<<<<<< HEAD
            pop_ast_dfs_stack_and_update_evaluation_results(
=======
            pop_from_ast_dfs_stack_and_update_evaluation_results(
>>>>>>> a6e10339
                    AstEvaluationResult::Pruned,
                    query_evaluation_result
            );
            return outcome_v2::success();
        }
        if (0 != (evaluation_results & AstEvaluationResult::False)) {
<<<<<<< HEAD
            pop_ast_dfs_stack_and_update_evaluation_results(
=======
            pop_from_ast_dfs_stack_and_update_evaluation_results(
>>>>>>> a6e10339
                    AstEvaluationResult::False,
                    query_evaluation_result
            );
            return outcome_v2::success();
        }
        auto const optional_next_op_it{expr_it.next_op()};
        if (optional_next_op_it.has_value()) {
<<<<<<< HEAD
            push_ast_dfs_stack(OUTCOME_TRYX(optional_next_op_it.value()));
        } else {
            pop_ast_dfs_stack_and_update_evaluation_results(
=======
            push_to_ast_dfs_stack(OUTCOME_TRYX(optional_next_op_it.value()));
        } else {
            pop_from_ast_dfs_stack_and_update_evaluation_results(
>>>>>>> a6e10339
                    AstEvaluationResult::True,
                    query_evaluation_result
            );
        }
        return outcome_v2::success();
    }

    // Handle `OrExpr` evaluation
    auto const* or_expr{expr_it.as_or_expr()};
    if (nullptr == or_expr) {
        return ErrorCode{ErrorCodeEnum::AstEvaluationInvariantViolation};
    }
    if (0 != (evaluation_results & AstEvaluationResult::True)) {
<<<<<<< HEAD
        pop_ast_dfs_stack_and_update_evaluation_results(
=======
        pop_from_ast_dfs_stack_and_update_evaluation_results(
>>>>>>> a6e10339
                AstEvaluationResult::True,
                query_evaluation_result
        );
        return outcome_v2::success();
    }
    auto const optional_next_op_it{expr_it.next_op()};
    if (optional_next_op_it.has_value()) {
<<<<<<< HEAD
        push_ast_dfs_stack(OUTCOME_TRYX(optional_next_op_it.value()));
        return outcome_v2::success();
    }
    if ((evaluation_results & AstEvaluationResult::False) != 0) {
        pop_ast_dfs_stack_and_update_evaluation_results(
=======
        push_to_ast_dfs_stack(OUTCOME_TRYX(optional_next_op_it.value()));
        return outcome_v2::success();
    }
    if (0 != (evaluation_results & AstEvaluationResult::False)) {
        pop_from_ast_dfs_stack_and_update_evaluation_results(
>>>>>>> a6e10339
                AstEvaluationResult::False,
                query_evaluation_result
        );
        return outcome_v2::success();
    }
<<<<<<< HEAD
    // All pruned
    pop_ast_dfs_stack_and_update_evaluation_results(
=======

    // All pruned
    pop_from_ast_dfs_stack_and_update_evaluation_results(
>>>>>>> a6e10339
            AstEvaluationResult::Pruned,
            query_evaluation_result
    );
    return outcome_v2::success();
}
}  // namespace clp::ffi::ir_stream::search<|MERGE_RESOLUTION|>--- conflicted
+++ resolved
@@ -44,12 +44,8 @@
 /**
  * Pre-processes a search query by applying several transformation passes.
  * @param query
-<<<<<<< HEAD
- * @return A result containing the transformed
-=======
  * @return A result containing the transformed query on success, or an error code indicating the
  * failure:
->>>>>>> a6e10339
  * - ErrorCodeEnum::QueryTransformationPassFailed if any of the transformation pass failed.
  */
 [[nodiscard]] auto preprocess_query(std::shared_ptr<Expression> query)
@@ -386,11 +382,7 @@
         SchemaTree const& schema_tree,
         bool case_sensitive_match
 ) -> outcome_v2::std_result<AstEvaluationResult> {
-<<<<<<< HEAD
-    AstEvaluationResultBitmask evaluation_results{};
-=======
     ast_evaluation_result_bitmask_t evaluation_results{};
->>>>>>> a6e10339
     for (auto const& [node_id, value] : node_id_value_pairs) {
         auto const evaluation_result{OUTCOME_TRYX(evaluate_filter_against_node_id_value_pair(
                 filter_expr,
@@ -446,11 +438,7 @@
 
     std::optional<AstEvaluationResult> optional_evaluation_result;
     m_ast_dfs_stack.clear();
-<<<<<<< HEAD
-    push_ast_dfs_stack(OUTCOME_TRYX(AstExprIterator::create(m_query.get())));
-=======
     push_to_ast_dfs_stack(OUTCOME_TRYX(AstExprIterator::create(m_query.get())));
->>>>>>> a6e10339
     while (false == m_ast_dfs_stack.empty()) {
         OUTCOME_TRYV(advance_ast_dfs_evaluation(log_event, optional_evaluation_result));
     }
@@ -560,11 +548,7 @@
     };
     auto const& matchable_node_ids{m_resolved_column_to_schema_tree_node_ids.at(col)};
 
-<<<<<<< HEAD
-    AstEvaluationResultBitmask evaluation_results{};
-=======
     ast_evaluation_result_bitmask_t evaluation_results{};
->>>>>>> a6e10339
     for (auto const matchable_node_id : matchable_node_ids) {
         if (false == node_id_value_pairs.contains(matchable_node_id)) {
             continue;
@@ -582,21 +566,13 @@
         evaluation_results |= evaluation_result;
     }
 
-<<<<<<< HEAD
-    if ((evaluation_results & AstEvaluationResult::False) != 0) {
-=======
     if (0 != (evaluation_results & AstEvaluationResult::False)) {
->>>>>>> a6e10339
         return AstEvaluationResult::False;
     }
     return AstEvaluationResult::Pruned;
 }
 
-<<<<<<< HEAD
-auto QueryHandlerImpl::pop_ast_dfs_stack_and_update_evaluation_results(
-=======
 auto QueryHandlerImpl::pop_from_ast_dfs_stack_and_update_evaluation_results(
->>>>>>> a6e10339
         clp::ffi::ir_stream::search::AstEvaluationResult evaluation_result,
         std::optional<AstEvaluationResult>& query_evaluation_result
 ) -> void {
@@ -620,11 +596,7 @@
 ) -> outcome_v2::std_result<void> {
     auto& [expr_it, evaluation_results] = m_ast_dfs_stack.back();
     if (auto* filter_expr{expr_it.as_filter_expr()}; nullptr != filter_expr) {
-<<<<<<< HEAD
-        pop_ast_dfs_stack_and_update_evaluation_results(
-=======
         pop_from_ast_dfs_stack_and_update_evaluation_results(
->>>>>>> a6e10339
                 OUTCOME_TRYX(evaluate_filter_expr(filter_expr, log_event)),
                 query_evaluation_result
         );
@@ -634,22 +606,14 @@
     if (auto const* and_expr{expr_it.as_and_expr()}; nullptr != and_expr) {
         // Handle `AndExpr` evaluation
         if (0 != (evaluation_results & AstEvaluationResult::Pruned)) {
-<<<<<<< HEAD
-            pop_ast_dfs_stack_and_update_evaluation_results(
-=======
             pop_from_ast_dfs_stack_and_update_evaluation_results(
->>>>>>> a6e10339
                     AstEvaluationResult::Pruned,
                     query_evaluation_result
             );
             return outcome_v2::success();
         }
         if (0 != (evaluation_results & AstEvaluationResult::False)) {
-<<<<<<< HEAD
-            pop_ast_dfs_stack_and_update_evaluation_results(
-=======
             pop_from_ast_dfs_stack_and_update_evaluation_results(
->>>>>>> a6e10339
                     AstEvaluationResult::False,
                     query_evaluation_result
             );
@@ -657,15 +621,9 @@
         }
         auto const optional_next_op_it{expr_it.next_op()};
         if (optional_next_op_it.has_value()) {
-<<<<<<< HEAD
-            push_ast_dfs_stack(OUTCOME_TRYX(optional_next_op_it.value()));
-        } else {
-            pop_ast_dfs_stack_and_update_evaluation_results(
-=======
             push_to_ast_dfs_stack(OUTCOME_TRYX(optional_next_op_it.value()));
         } else {
             pop_from_ast_dfs_stack_and_update_evaluation_results(
->>>>>>> a6e10339
                     AstEvaluationResult::True,
                     query_evaluation_result
             );
@@ -679,11 +637,7 @@
         return ErrorCode{ErrorCodeEnum::AstEvaluationInvariantViolation};
     }
     if (0 != (evaluation_results & AstEvaluationResult::True)) {
-<<<<<<< HEAD
-        pop_ast_dfs_stack_and_update_evaluation_results(
-=======
         pop_from_ast_dfs_stack_and_update_evaluation_results(
->>>>>>> a6e10339
                 AstEvaluationResult::True,
                 query_evaluation_result
         );
@@ -691,32 +645,19 @@
     }
     auto const optional_next_op_it{expr_it.next_op()};
     if (optional_next_op_it.has_value()) {
-<<<<<<< HEAD
-        push_ast_dfs_stack(OUTCOME_TRYX(optional_next_op_it.value()));
-        return outcome_v2::success();
-    }
-    if ((evaluation_results & AstEvaluationResult::False) != 0) {
-        pop_ast_dfs_stack_and_update_evaluation_results(
-=======
         push_to_ast_dfs_stack(OUTCOME_TRYX(optional_next_op_it.value()));
         return outcome_v2::success();
     }
     if (0 != (evaluation_results & AstEvaluationResult::False)) {
         pop_from_ast_dfs_stack_and_update_evaluation_results(
->>>>>>> a6e10339
                 AstEvaluationResult::False,
                 query_evaluation_result
         );
         return outcome_v2::success();
     }
-<<<<<<< HEAD
-    // All pruned
-    pop_ast_dfs_stack_and_update_evaluation_results(
-=======
 
     // All pruned
     pop_from_ast_dfs_stack_and_update_evaluation_results(
->>>>>>> a6e10339
             AstEvaluationResult::Pruned,
             query_evaluation_result
     );
