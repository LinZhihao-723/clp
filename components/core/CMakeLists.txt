cmake_minimum_required(VERSION 3.16.3)

# Toolchain setup must come before the first project() call in the entire CMake buildsystem.
# If CLP is not the top-level project, the following setup has no effect.
include("${CMAKE_CURRENT_SOURCE_DIR}/cmake/Toolchains/utils.cmake")
setup_toolchains()

project(CLP LANGUAGES CXX C)

validate_compiler_versions()

if (NOT CMAKE_BUILD_TYPE AND NOT CMAKE_CONFIGURATION_TYPES)
    set(default_build_type "Release")
    message(STATUS "No build type specified. Setting to '${default_build_type}'.")
    set(CMAKE_BUILD_TYPE "${default_build_type}" CACHE STRING "Choose the type of build." FORCE)
endif()

set(CMAKE_EXPORT_COMPILE_COMMANDS ON)

# Set general compressor
set(GENERAL_COMPRESSOR "zstd" CACHE STRING "The general-purpose compressor used as the 2nd-stage compressor")
set_property(CACHE GENERAL_COMPRESSOR PROPERTY STRINGS lzma passthrough zstd)
if ("${GENERAL_COMPRESSOR}" STREQUAL "lzma")
    add_definitions(-DUSE_LZMA_COMPRESSION=1)
    message(STATUS "Using Lempel–Ziv–Markov chain Algorithm compression")
elseif ("${GENERAL_COMPRESSOR}" STREQUAL "passthrough")
    add_definitions(-DUSE_PASSTHROUGH_COMPRESSION=1)
    message(STATUS "Using passthrough compression")
elseif ("${GENERAL_COMPRESSOR}" STREQUAL "zstd")
    add_definitions(-DUSE_ZSTD_COMPRESSION=1)
    message(STATUS "Using Zstandard compression")
else()
    message(SEND_ERROR "GENERAL_COMPRESSOR=${GENERAL_COMPRESSOR} is unimplemented.")
endif()

# Add local CMake module directory to CMake's modules path
set(CMAKE_MODULE_PATH ${CMAKE_MODULE_PATH} "${CMAKE_SOURCE_DIR}/cmake/Modules/")

# Macro providing the length of the absolute source directory path so we can
# create a relative (rather than absolute) __FILE__ macro
string(LENGTH "${CMAKE_SOURCE_DIR}/" SOURCE_PATH_SIZE)
add_definitions("-DSOURCE_PATH_SIZE=${SOURCE_PATH_SIZE}")

# Profiling options
add_definitions(-DPROF_ENABLED=0)

# Compile-in debug logging statements
#add_definitions(-DSPDLOG_ACTIVE_LEVEL=SPDLOG_LEVEL_DEBUG)

# Flush to disk switch
add_definitions(-DFLUSH_TO_DISK_ENABLED=1)

# Make off_t 64-bit
add_definitions(-D_FILE_OFFSET_BITS=64)

# Ensure we're compiling for a little-endian machine (we don't support big-endian)
include(TestBigEndian)
TEST_BIG_ENDIAN(IS_BIG_ENDIAN)
if (IS_BIG_ENDIAN)
    message(FATAL_ERROR "Big-endian machines are not supported")
endif()

# Detect linking mode (static or shared); Default to static.
set(CLP_USE_STATIC_LIBS ON CACHE BOOL "Whether to link against static libraries")
if (CLP_USE_STATIC_LIBS)
    if (APPLE)
        set(CLP_STATIC_LIBS_UNSUPPORTED_PLATFORM "macOS")
    elseif (EXISTS "/etc/centos-release")
        set(CLP_STATIC_LIBS_UNSUPPORTED_PLATFORM "CentOS")
    endif()

    if (DEFINED CLP_STATIC_LIBS_UNSUPPORTED_PLATFORM)
        message(
            AUTHOR_WARNING
            "Building with static libraries is unsupported on"
            " ${CLP_STATIC_LIBS_UNSUPPORTED_PLATFORM}. Switching to shared libraries.")
        set(CLP_USE_STATIC_LIBS OFF)
    endif()
endif ()
if(CLP_USE_STATIC_LIBS)
    set(CLP_LIBS_STRING "static")
else()
    set(CLP_LIBS_STRING "shared")
endif()
message(STATUS "Building using ${CLP_LIBS_STRING} libraries")

# Link against c++fs if required by the compiler being used
set(STD_FS_LIBS "")
if (CMAKE_CXX_COMPILER_ID STREQUAL "GNU")
    if (CMAKE_CXX_COMPILER_VERSION VERSION_LESS "9.1.0")
        set(STD_FS_LIBS "stdc++fs")
    endif ()
elseif (CMAKE_CXX_COMPILER_ID STREQUAL "Clang")
    if (CMAKE_CXX_COMPILER_VERSION VERSION_LESS "9.0.0")
        set(STD_FS_LIBS "c++fs")
    endif ()
endif ()

if(PROJECT_IS_TOP_LEVEL)
    # Include dependency settings if the project isn't being included as a subproject.
    # NOTE: We mark the file optional since it's not required if the user happens to have the
    # dependencies installed already.
    include("${CMAKE_SOURCE_DIR}/../../build/deps/core/cmake-settings/all.cmake"
            OPTIONAL
            RESULT_VARIABLE CLP_DEPS_SETTINGS_FILE_PATH
    )

    if(NOT CLP_DEPS_SETTINGS_FILE_PATH STREQUAL "NOTFOUND")
        # Set CMP0144 since our minimum required CMake version is less than 3.27.
        if(POLICY "CMP0144")
            cmake_policy(SET "CMP0144" "NEW")
        endif()
    endif()
endif()

find_package(absl REQUIRED)
if (absl_FOUND)
    message(STATUS "Found absl ${absl_VERSION}")
endif()

# Find and setup ANTLR Library
# We build and link to the static library
find_package(ANTLR REQUIRED)
if (ANTLR_FOUND)
    message(STATUS "Found ANTLR ${ANTLR_VERSION}")
else()
    message(FATAL_ERROR "Could not find libraries for ANTLR ${ANTLR4_TAG}")
endif()

# Find and setup Boost Library
if(CLP_USE_STATIC_LIBS)
    set(Boost_USE_STATIC_LIBS ON)
endif()
find_package(Boost 1.81 REQUIRED iostreams program_options filesystem system regex url)
if(Boost_FOUND)
    message(STATUS "Found Boost ${Boost_VERSION}")
else()
    message(FATAL_ERROR "Could not find ${CLP_LIBS_STRING} libraries for Boost")
endif()

find_package(Catch2 REQUIRED)
if (Catch2_FOUND)
    message(STATUS "Found Catch2 ${Catch2_VERSION}")
endif()

find_package(date REQUIRED)
if (date_FOUND)
    message(STATUS "Found date ${date_VERSION}")
endif()

find_package(fmt REQUIRED)
if(fmt_FOUND)
    message(STATUS "Found fmt ${fmt_VERSION}")
endif()

find_package(log_surgeon REQUIRED)
if(log_surgeon_FOUND)
    message(STATUS "Found log_surgeon ${log_surgeon_VERSION}")
endif()

find_package(nlohmann_json REQUIRED)
if(nlohmann_json_FOUND)
    message(STATUS "Found nlohmann_json ${nlohmann_json_VERSION}")
endif()

find_package(simdjson REQUIRED)
if(simdjson_FOUND)
    message(STATUS "Found simdjson ${simdjson_VERSION}")
endif()

find_package(spdlog REQUIRED)
if(spdlog_FOUND)
    message(STATUS "Found spdlog ${spdlog_VERSION}")
endif()

# Find and setup libarchive
if(CLP_USE_STATIC_LIBS)
    set(LibArchive_USE_STATIC_LIBS ON)
endif()
find_package(LibArchive REQUIRED)
if(LibArchive_FOUND)
    message(STATUS "Found LibArchive ${LibArchive_VERSION}")
else()
    message(FATAL_ERROR "Could not find ${CLP_LIBS_STRING} libraries for LibArchive")
endif()

# Find and setup libcurl
# By default, CURL does not provide static libraries
find_package(CURL 7.68.0 REQUIRED)
if(CURL_FOUND)
    message(STATUS "Found CURL ${CURL_VERSION_STRING}")
else()
    message(FATAL_ERROR "Could not find ${CLP_LIBS_STRING} libraries for CURL")
endif()

# Find OpenSSL
find_package(OpenSSL REQUIRED)
if (OPENSSL_FOUND)
    message(STATUS "Found OpenSSL (${OPENSSL_VERSION})")
else ()
    message(FATAL_ERROR "OpenSSL not found")
endif ()

# Find and setup MariaDBClient library
if(CLP_USE_STATIC_LIBS)
    # NOTE: We can't statically link to MariaDBClient since it's GPL
    message(AUTHOR_WARNING "MariaDBClient cannot be statically linked due to its license.")
endif()
find_package(MariaDBClient 3.1.0 REQUIRED)
if(MariaDBClient_FOUND)
    message(STATUS "Found MariaDBClient ${MariaDBClient_VERSION}")
else()
    message(FATAL_ERROR "Could not find ${CLP_LIBS_STRING} libraries for MariaDBClient")
endif()

# Find and setup mongocxx
if(CLP_USE_STATIC_LIBS)
    set(MONGOCXX_TARGET mongo::mongocxx_static)
else()
    set(MONGOCXX_TARGET mongo::mongocxx_shared)
endif()

find_package(mongocxx REQUIRED)
if(mongocxx_FOUND)
    message(STATUS "Found mongocxx ${mongocxx_VERSION}")
else()
    message(FATAL_ERROR "Could not find ${CLP_LIBS_STRING} libraries for mongocxx")
endif()

# Find and setup msgpack
find_package(msgpack-cxx 7.0.0 REQUIRED)
if(msgpack-cxx_FOUND)
    message(STATUS "Found msgpack-cxx ${msgpack-cxx_VERSION}")
else()
    message(FATAL_ERROR "Could not find msgpack-cxx")
endif()

find_package(Threads REQUIRED)

find_package(yaml-cpp REQUIRED)
if(yaml-cpp_FOUND)
    message(STATUS "Found yaml-cpp ${yaml-cpp_VERSION}")
endif()

# Add ystdlib
set(YSTDLIB_CPP_BUILD_TESTING OFF)
add_subdirectory("${CLP_YSTDLIB_SOURCE_DIRECTORY}" "${CMAKE_BINARY_DIR}/ystdlib" EXCLUDE_FROM_ALL)

# Find and setup ZStd Library
if(CLP_USE_STATIC_LIBS)
    set(ZStd_USE_STATIC_LIBS ON)
endif()
find_package(ZStd 1.4.4 REQUIRED)
if(ZStd_FOUND)
    message(STATUS "Found ZStd ${ZStd_VERSION}")
else()
    message(FATAL_ERROR "Could not find ${CLP_LIBS_STRING} libraries for ZStd")
endif()

# Find and setup LZMA Library
# TODO: Add a script in ./cmake/Modules to properly import LZMA in find_package()'s module mode
if(CLP_USE_STATIC_LIBS)
    set(LIBLZMA_USE_STATIC_LIBS ON)
endif()
find_package(LibLZMA REQUIRED)
if(LIBLZMA_FOUND)
    message(STATUS "Found Lzma ${LIBLZMA_VERSION_STRING}")
    message(STATUS "Lzma library location: ${LIBLZMA_LIBRARIES}")
    message(STATUS "Lzma Include Dir: ${LIBLZMA_INCLUDE_DIRS}")
else()
    message(FATAL_ERROR "Could not find ${CLP_LIBS_STRING} libraries for Lzma")
endif()
include_directories(${LIBLZMA_INCLUDE_DIRS})

# sqlite dependencies
set(sqlite_DYNAMIC_LIBS "dl;m;pthread")
include(cmake/Modules/FindLibraryDependencies.cmake)
FindDynamicLibraryDependencies(sqlite "${sqlite_DYNAMIC_LIBS}")

add_subdirectory(src/clp/regex_utils)
add_subdirectory(src/clp/string_utils)

add_subdirectory(src/clp/clg)
add_subdirectory(src/clp/clo)
add_subdirectory(src/clp/clp)
add_subdirectory(src/glt/glt)
add_subdirectory(src/clp/make_dictionaries_readable)
add_subdirectory(src/clp_s)
add_subdirectory(src/reducer)

set(SOURCE_FILES_clp_s_unitTest
    src/clp_s/ArchiveReader.cpp
    src/clp_s/ArchiveReader.hpp
    src/clp_s/ArchiveReaderAdaptor.cpp
    src/clp_s/ArchiveReaderAdaptor.hpp
    src/clp_s/ArchiveWriter.cpp
    src/clp_s/ArchiveWriter.hpp
    src/clp_s/ColumnReader.cpp
    src/clp_s/ColumnReader.hpp
    src/clp_s/ColumnWriter.cpp
    src/clp_s/ColumnWriter.hpp
    src/clp_s/DictionaryEntry.cpp
    src/clp_s/DictionaryEntry.hpp
    src/clp_s/DictionaryWriter.cpp
    src/clp_s/DictionaryWriter.hpp
    src/clp_s/FileReader.cpp
    src/clp_s/FileReader.hpp
    src/clp_s/FileWriter.cpp
    src/clp_s/FileWriter.hpp
    src/clp_s/InputConfig.cpp
    src/clp_s/InputConfig.hpp
    src/clp_s/JsonConstructor.cpp
    src/clp_s/JsonConstructor.hpp
    src/clp_s/JsonFileIterator.cpp
    src/clp_s/JsonFileIterator.hpp
    src/clp_s/JsonParser.cpp
    src/clp_s/JsonParser.hpp
    src/clp_s/PackedStreamReader.cpp
    src/clp_s/PackedStreamReader.hpp
    src/clp_s/ReaderUtils.cpp
    src/clp_s/ReaderUtils.hpp
    src/clp_s/Schema.cpp
    src/clp_s/Schema.hpp
    src/clp_s/SchemaMap.cpp
    src/clp_s/SchemaMap.hpp
    src/clp_s/SchemaReader.cpp
    src/clp_s/SchemaReader.hpp
    src/clp_s/SchemaTree.cpp
    src/clp_s/SchemaTree.hpp
    src/clp_s/SchemaWriter.cpp
    src/clp_s/SchemaWriter.hpp
    src/clp_s/search/AddTimestampConditions.cpp
    src/clp_s/search/AddTimestampConditions.hpp
    src/clp_s/search/clp_search/EncodedVariableInterpreter.cpp
    src/clp_s/search/clp_search/EncodedVariableInterpreter.hpp
    src/clp_s/search/clp_search/Grep.cpp
    src/clp_s/search/clp_search/Grep.hpp
    src/clp_s/search/clp_search/Query.cpp
    src/clp_s/search/clp_search/Query.hpp
    src/clp_s/search/EvaluateTimestampIndex.cpp
    src/clp_s/search/EvaluateTimestampIndex.hpp
    src/clp_s/search/Output.cpp
    src/clp_s/search/Output.hpp
    src/clp_s/search/OutputHandler.cpp
    src/clp_s/search/OutputHandler.hpp
    src/clp_s/search/Projection.cpp
    src/clp_s/search/Projection.hpp
    src/clp_s/search/QueryRunner.cpp
    src/clp_s/search/QueryRunner.hpp
    src/clp_s/search/SchemaMatch.cpp
    src/clp_s/search/SchemaMatch.hpp
    src/clp_s/TimestampDictionaryReader.cpp
    src/clp_s/TimestampDictionaryReader.hpp
    src/clp_s/TimestampDictionaryWriter.cpp
    src/clp_s/TimestampDictionaryWriter.hpp
    src/clp_s/TimestampEntry.cpp
    src/clp_s/TimestampEntry.hpp
    src/clp_s/Utils.cpp
    src/clp_s/Utils.hpp
    src/clp_s/VariableDecoder.cpp
    src/clp_s/VariableDecoder.hpp
    src/clp_s/VariableEncoder.cpp
    src/clp_s/VariableEncoder.hpp
    src/clp_s/ZstdCompressor.cpp
    src/clp_s/ZstdCompressor.hpp
    src/clp_s/ZstdDecompressor.cpp
    src/clp_s/ZstdDecompressor.hpp
    )

set(SOURCE_FILES_reducer_unitTest
    src/reducer/BufferedSocketWriter.cpp
    src/reducer/BufferedSocketWriter.hpp
    src/reducer/ConstRecordIterator.hpp
    src/reducer/CountOperator.cpp
    src/reducer/CountOperator.hpp
    src/reducer/DeserializedRecordGroup.cpp
    src/reducer/DeserializedRecordGroup.hpp
    src/reducer/GroupTags.hpp
    src/reducer/network_utils.cpp
    src/reducer/network_utils.hpp
    src/reducer/Operator.cpp
    src/reducer/Operator.hpp
    src/reducer/Pipeline.cpp
    src/reducer/Pipeline.hpp
    src/reducer/Record.hpp
    src/reducer/RecordGroup.hpp
    src/reducer/RecordGroupIterator.hpp
    src/reducer/RecordTypedKeyIterator.hpp
    src/reducer/types.hpp
    )

set(SOURCE_FILES_unitTest
        "${CLP_SQLITE3_SOURCE_DIRECTORY}/sqlite3.c"
        src/clp/aws/AwsAuthenticationSigner.cpp
        src/clp/aws/AwsAuthenticationSigner.hpp
        src/clp/aws/constants.hpp
        src/clp/BoundedReader.cpp
        src/clp/BoundedReader.hpp
        src/clp/BufferedFileReader.cpp
        src/clp/BufferedFileReader.hpp
        src/clp/BufferReader.cpp
        src/clp/BufferReader.hpp
        src/clp/clp/CommandLineArguments.cpp
        src/clp/clp/CommandLineArguments.hpp
        src/clp/clp/compression.cpp
        src/clp/clp/compression.hpp
        src/clp/clp/decompression.cpp
        src/clp/clp/decompression.hpp
        src/clp/clp/FileCompressor.cpp
        src/clp/clp/FileCompressor.hpp
        src/clp/clp/FileDecompressor.cpp
        src/clp/clp/FileDecompressor.hpp
        src/clp/clp/FileToCompress.hpp
        src/clp/clp/run.cpp
        src/clp/clp/run.hpp
        src/clp/clp/utils.cpp
        src/clp/clp/utils.hpp
        src/clp/CurlDownloadHandler.cpp
        src/clp/CurlDownloadHandler.hpp
        src/clp/CurlEasyHandle.hpp
        src/clp/CurlGlobalInstance.cpp
        src/clp/CurlGlobalInstance.hpp
        src/clp/CurlOperationFailed.hpp
        src/clp/CurlStringList.hpp
        src/clp/database_utils.cpp
        src/clp/database_utils.hpp
        src/clp/Defs.h
        src/clp/dictionary_utils.cpp
        src/clp/dictionary_utils.hpp
        src/clp/DictionaryEntry.hpp
        src/clp/DictionaryReader.hpp
        src/clp/DictionaryWriter.hpp
        src/clp/EncodedVariableInterpreter.cpp
        src/clp/EncodedVariableInterpreter.hpp
        src/clp/ErrorCode.hpp
        src/clp/ffi/encoding_methods.cpp
        src/clp/ffi/encoding_methods.hpp
        src/clp/ffi/encoding_methods.inc
        src/clp/ffi/ir_stream/byteswap.hpp
        src/clp/ffi/ir_stream/Deserializer.hpp
        src/clp/ffi/ir_stream/decoding_methods.cpp
        src/clp/ffi/ir_stream/decoding_methods.hpp
        src/clp/ffi/ir_stream/decoding_methods.inc
        src/clp/ffi/ir_stream/encoding_methods.cpp
        src/clp/ffi/ir_stream/encoding_methods.hpp
        src/clp/ffi/ir_stream/IrErrorCode.cpp
        src/clp/ffi/ir_stream/IrErrorCode.hpp
        src/clp/ffi/ir_stream/IrUnitHandlerInterface.hpp
        src/clp/ffi/ir_stream/IrUnitType.hpp
        src/clp/ffi/ir_stream/ir_unit_deserialization_methods.cpp
        src/clp/ffi/ir_stream/ir_unit_deserialization_methods.hpp
        src/clp/ffi/ir_stream/protocol_constants.hpp
        src/clp/ffi/ir_stream/Serializer.cpp
        src/clp/ffi/ir_stream/Serializer.hpp
        src/clp/ffi/ir_stream/search/AstEvaluationResult.hpp
        src/clp/ffi/ir_stream/search/ErrorCode.cpp
        src/clp/ffi/ir_stream/search/ErrorCode.hpp
        src/clp/ffi/ir_stream/search/NewProjectedSchemaTreeNodeCallbackReq.hpp
<<<<<<< HEAD
        src/clp/ffi/ir_stream/search/utils.cpp
        src/clp/ffi/ir_stream/search/utils.hpp
=======
        src/clp/ffi/ir_stream/search/QueryHandler.hpp
>>>>>>> 1f70d174
        src/clp/ffi/ir_stream/utils.cpp
        src/clp/ffi/ir_stream/utils.hpp
        src/clp/ffi/KeyValuePairLogEvent.cpp
        src/clp/ffi/KeyValuePairLogEvent.hpp
        src/clp/ffi/SchemaTree.cpp
        src/clp/ffi/SchemaTree.hpp
        src/clp/ffi/search/CompositeWildcardToken.cpp
        src/clp/ffi/search/CompositeWildcardToken.hpp
        src/clp/ffi/search/ExactVariableToken.cpp
        src/clp/ffi/search/ExactVariableToken.hpp
        src/clp/ffi/search/query_methods.cpp
        src/clp/ffi/search/query_methods.hpp
        src/clp/ffi/search/QueryMethodFailed.hpp
        src/clp/ffi/search/QueryToken.hpp
        src/clp/ffi/search/QueryWildcard.cpp
        src/clp/ffi/search/QueryWildcard.hpp
        src/clp/ffi/search/Subquery.cpp
        src/clp/ffi/search/Subquery.hpp
        src/clp/ffi/search/WildcardToken.cpp
        src/clp/ffi/search/WildcardToken.hpp
        src/clp/ffi/utils.cpp
        src/clp/ffi/utils.hpp
        src/clp/ffi/Value.hpp
        src/clp/FileDescriptor.cpp
        src/clp/FileDescriptor.hpp
        src/clp/FileDescriptorReader.cpp
        src/clp/FileDescriptorReader.hpp
        src/clp/FileReader.cpp
        src/clp/FileReader.hpp
        src/clp/FileWriter.cpp
        src/clp/FileWriter.hpp
        src/clp/GlobalMetadataDB.hpp
        src/clp/GlobalMetadataDBConfig.cpp
        src/clp/GlobalMetadataDBConfig.hpp
        src/clp/GlobalMySQLMetadataDB.cpp
        src/clp/GlobalMySQLMetadataDB.hpp
        src/clp/GlobalSQLiteMetadataDB.cpp
        src/clp/GlobalSQLiteMetadataDB.hpp
        src/clp/Grep.cpp
        src/clp/Grep.hpp
        src/clp/hash_utils.cpp
        src/clp/hash_utils.hpp
        src/clp/ir/constants.hpp
        src/clp/ir/EncodedTextAst.cpp
        src/clp/ir/EncodedTextAst.hpp
        src/clp/ir/LogEvent.hpp
        src/clp/ir/LogEventDeserializer.cpp
        src/clp/ir/LogEventDeserializer.hpp
        src/clp/ir/LogEventSerializer.cpp
        src/clp/ir/LogEventSerializer.hpp
        src/clp/ir/parsing.cpp
        src/clp/ir/parsing.hpp
        src/clp/ir/parsing.inc
        src/clp/ir/types.hpp
        src/clp/ir/utils.cpp
        src/clp/ir/utils.hpp
        src/clp/LibarchiveFileReader.cpp
        src/clp/LibarchiveFileReader.hpp
        src/clp/LibarchiveReader.cpp
        src/clp/LibarchiveReader.hpp
        src/clp/LogSurgeonReader.cpp
        src/clp/LogSurgeonReader.hpp
        src/clp/LogTypeDictionaryEntry.cpp
        src/clp/LogTypeDictionaryEntry.hpp
        src/clp/LogTypeDictionaryReader.hpp
        src/clp/LogTypeDictionaryWriter.cpp
        src/clp/LogTypeDictionaryWriter.hpp
        src/clp/math_utils.hpp
        src/clp/MessageParser.cpp
        src/clp/MessageParser.hpp
        src/clp/MySQLDB.cpp
        src/clp/MySQLDB.hpp
        src/clp/MySQLParamBindings.cpp
        src/clp/MySQLParamBindings.hpp
        src/clp/MySQLPreparedStatement.cpp
        src/clp/MySQLPreparedStatement.hpp
        src/clp/networking/socket_utils.cpp
        src/clp/networking/socket_utils.hpp
        src/clp/NetworkReader.cpp
        src/clp/NetworkReader.hpp
        src/clp/PageAllocatedVector.hpp
        src/clp/ParsedMessage.cpp
        src/clp/ParsedMessage.hpp
        src/clp/Platform.hpp
        src/clp/Profiler.cpp
        src/clp/Profiler.hpp
        src/clp/Query.cpp
        src/clp/Query.hpp
        src/clp/ReaderInterface.cpp
        src/clp/ReaderInterface.hpp
        src/clp/ReadOnlyMemoryMappedFile.cpp
        src/clp/ReadOnlyMemoryMappedFile.hpp
        src/clp/spdlog_with_specializations.hpp
        src/clp/SQLiteDB.cpp
        src/clp/SQLiteDB.hpp
        src/clp/SQLitePreparedStatement.cpp
        src/clp/SQLitePreparedStatement.hpp
        src/clp/Stopwatch.cpp
        src/clp/Stopwatch.hpp
        src/clp/streaming_archive/ArchiveMetadata.cpp
        src/clp/streaming_archive/ArchiveMetadata.hpp
        src/clp/streaming_archive/Constants.hpp
        src/clp/streaming_archive/MetadataDB.cpp
        src/clp/streaming_archive/MetadataDB.hpp
        src/clp/streaming_archive/reader/Archive.cpp
        src/clp/streaming_archive/reader/Archive.hpp
        src/clp/streaming_archive/reader/File.cpp
        src/clp/streaming_archive/reader/File.hpp
        src/clp/streaming_archive/reader/Message.cpp
        src/clp/streaming_archive/reader/Message.hpp
        src/clp/streaming_archive/reader/Segment.cpp
        src/clp/streaming_archive/reader/Segment.hpp
        src/clp/streaming_archive/reader/SegmentManager.cpp
        src/clp/streaming_archive/reader/SegmentManager.hpp
        src/clp/streaming_archive/writer/Archive.cpp
        src/clp/streaming_archive/writer/Archive.hpp
        src/clp/streaming_archive/writer/File.cpp
        src/clp/streaming_archive/writer/File.hpp
        src/clp/streaming_archive/writer/Segment.cpp
        src/clp/streaming_archive/writer/Segment.hpp
        src/clp/streaming_archive/writer/utils.cpp
        src/clp/streaming_archive/writer/utils.hpp
        src/clp/streaming_compression/Compressor.hpp
        src/clp/streaming_compression/Constants.hpp
        src/clp/streaming_compression/Decompressor.hpp
        src/clp/streaming_compression/lzma/Compressor.cpp
        src/clp/streaming_compression/lzma/Compressor.hpp
        src/clp/streaming_compression/lzma/Decompressor.cpp
        src/clp/streaming_compression/lzma/Decompressor.hpp
        src/clp/streaming_compression/lzma/Constants.hpp
        src/clp/streaming_compression/passthrough/Compressor.cpp
        src/clp/streaming_compression/passthrough/Compressor.hpp
        src/clp/streaming_compression/passthrough/Decompressor.cpp
        src/clp/streaming_compression/passthrough/Decompressor.hpp
        src/clp/streaming_compression/zstd/Compressor.cpp
        src/clp/streaming_compression/zstd/Compressor.hpp
        src/clp/streaming_compression/zstd/Constants.hpp
        src/clp/streaming_compression/zstd/Decompressor.cpp
        src/clp/streaming_compression/zstd/Decompressor.hpp
        src/clp/StringReader.cpp
        src/clp/StringReader.hpp
        src/clp/Thread.cpp
        src/clp/Thread.hpp
        src/clp/time_types.hpp
        src/clp/TimestampPattern.cpp
        src/clp/TimestampPattern.hpp
        src/clp/TraceableException.hpp
        src/clp/TransactionManager.hpp
        src/clp/type_utils.hpp
        src/clp/utf8_utils.cpp
        src/clp/utf8_utils.hpp
        src/clp/Utils.cpp
        src/clp/Utils.hpp
        src/clp/VariableDictionaryEntry.cpp
        src/clp/VariableDictionaryEntry.hpp
        src/clp/VariableDictionaryReader.hpp
        src/clp/VariableDictionaryWriter.cpp
        src/clp/VariableDictionaryWriter.hpp
        src/clp/version.hpp
        src/clp/WriterInterface.cpp
        src/clp/WriterInterface.hpp
        tests/LogSuppressor.hpp
        tests/TestOutputCleaner.hpp
        tests/test-BoundedReader.cpp
        tests/test-BufferedFileReader.cpp
        tests/test-clp_s-end_to_end.cpp
        tests/test-clp_s-search.cpp
        tests/test-EncodedVariableInterpreter.cpp
        tests/test-encoding_methods.cpp
        tests/test-ffi_ir_stream_search_utils.cpp
        tests/test-ffi_IrUnitHandlerInterface.cpp
        tests/test-ffi_KeyValuePairLogEvent.cpp
        tests/test-ffi_SchemaTree.cpp
        tests/test-FileDescriptorReader.cpp
        tests/test-Grep.cpp
        tests/test-hash_utils.cpp
        tests/test-ir_encoding_methods.cpp
        tests/test-ir_parsing.cpp
        tests/test-ir_serializer.cpp
        tests/test-kql.cpp
        tests/test-main.cpp
        tests/test-math_utils.cpp
        tests/test-MemoryMappedFile.cpp
        tests/test-NetworkReader.cpp
        tests/test-ParserWithUserSchema.cpp
        tests/test-query_methods.cpp
        tests/test-regex_utils.cpp
        tests/test-Segment.cpp
        tests/test-SQLiteDB.cpp
        tests/test-Stopwatch.cpp
        tests/test-StreamingCompression.cpp
        tests/test-string_utils.cpp
        tests/test-sql.cpp
        tests/test-TimestampPattern.cpp
        tests/test-utf8_utils.cpp
        tests/test-Utils.cpp
        )
add_executable(unitTest
        ${SOURCE_FILES_unitTest}
        ${SOURCE_FILES_clp_s_unitTest}
        ${SOURCE_FILES_reducer_unitTest}
        )
target_include_directories(unitTest
        PRIVATE
        ${CLP_OUTCOME_INCLUDE_DIRECTORY}
        ${CLP_SQLITE3_INCLUDE_DIRECTORY}
        )
target_link_libraries(unitTest
        PRIVATE
        absl::flat_hash_map
        Boost::filesystem Boost::iostreams Boost::program_options Boost::regex Boost::url
        Catch2::Catch2
        ${CURL_LIBRARIES}
        clp_s::search::ast
        clp_s::TimestampPattern
        date::date
        fmt::fmt
        kql
        log_surgeon::log_surgeon
        LibArchive::LibArchive
        MariaDBClient::MariaDBClient
        ${MONGOCXX_TARGET}
        nlohmann_json::nlohmann_json
        simdjson::simdjson
        spdlog::spdlog
        sql
        OpenSSL::Crypto
        ${sqlite_LIBRARY_DEPENDENCIES}
        ${STD_FS_LIBS}
        clp::regex_utils
        clp::string_utils
        yaml-cpp
        ystdlib::containers
        ystdlib::error_handling
        ${LIBLZMA_LIBRARIES}
        ZStd::ZStd
        )
target_compile_features(unitTest
        PRIVATE cxx_std_20
        )<|MERGE_RESOLUTION|>--- conflicted
+++ resolved
@@ -456,12 +456,9 @@
         src/clp/ffi/ir_stream/search/ErrorCode.cpp
         src/clp/ffi/ir_stream/search/ErrorCode.hpp
         src/clp/ffi/ir_stream/search/NewProjectedSchemaTreeNodeCallbackReq.hpp
-<<<<<<< HEAD
+        src/clp/ffi/ir_stream/search/QueryHandler.hpp
         src/clp/ffi/ir_stream/search/utils.cpp
         src/clp/ffi/ir_stream/search/utils.hpp
-=======
-        src/clp/ffi/ir_stream/search/QueryHandler.hpp
->>>>>>> 1f70d174
         src/clp/ffi/ir_stream/utils.cpp
         src/clp/ffi/ir_stream/utils.hpp
         src/clp/ffi/KeyValuePairLogEvent.cpp
