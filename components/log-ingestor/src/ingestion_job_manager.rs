--- conflicted
+++ resolved
@@ -263,8 +263,7 @@
     /// # Returns
     ///
     /// A new listener for receiving object metadata to ingest.
-<<<<<<< HEAD
-    fn create_listener(&self, ingestion_job_config: S3IngestionBaseConfig) -> Listener {
+    fn create_listener(&self, ingestion_job_config: &S3IngestionBaseConfig) -> Listener {
         let submitter = CompressionJobSubmitter::new(
             self.mysql_pool.clone(),
             self.aws_credentials.clone(),
@@ -276,11 +275,6 @@
             self.buffer_timeout,
             self.channel_capacity,
         )
-=======
-    fn create_listener(&self, _ingestion_job_config: &S3IngestionBaseConfig) -> Listener {
-        let buffer = Buffer::new(CompressionJobSubmitter {}, self.buffer_size_threshold);
-        Listener::spawn(buffer, self.buffer_timeout, self.channel_capacity)
->>>>>>> d3b176c0
     }
 }
 
