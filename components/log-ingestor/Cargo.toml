--- conflicted
+++ resolved
@@ -11,12 +11,8 @@
 aws-sdk-sqs = "1.89.0"
 clap = { version = "4.5.51", features = ["derive"] }
 clp-rust-utils = { path = "../clp-rust-utils" }
-<<<<<<< HEAD
 const_format = "0.2.35"
-secrecy = { version = "0.10.3", features = ["serde"] }
-=======
 secrecy = "0.10.3"
->>>>>>> d3b176c0
 serde_json = "1.0.145"
 sqlx = { version = "0.8.6", features = ["runtime-tokio", "mysql"] }
 tokio = { version = "1.48.0", features = ["macros", "rt-multi-thread", "signal", "time"] }
