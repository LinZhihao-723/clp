--- conflicted
+++ resolved
@@ -1,5 +1,6 @@
 from __future__ import annotations
 
+import typing
 from enum import auto
 from typing import List, Literal, Optional, Tuple, Union
 
@@ -29,16 +30,10 @@
 
 
 class S3InputConfig(S3Config):
-<<<<<<< HEAD
-    type: typing.Literal[InputType.S3.value] = InputType.S3.value
-    keys: typing.Optional[typing.List[str]] = None
-    dataset: typing.Optional[str] = None
-    timestamp_key: typing.Optional[str] = None
-=======
     type: Literal[InputType.S3.value] = InputType.S3.value
+    keys: Optional[List[str]] = None
     dataset: Optional[str] = None
     timestamp_key: Optional[str] = None
->>>>>>> 67276c09
 
 
 class OutputConfig(BaseModel):
@@ -76,7 +71,7 @@
 
 class ExtractJsonJobConfig(QueryJobConfig):
     archive_id: str
-    target_chunk_size: Optional[int] = None
+    target_chunk_size: typing.Optional[int] = None
 
 
 class SearchJobConfig(QueryJobConfig):
